import {
  Logger as WinstonLogger,
  createLogger as createWinstonLogger,
  format as winstonFormat,
  transports as winstonTransport,
} from "winston";
import { SPLAT } from "triple-beam";
import { pipe } from "@/system";
<<<<<<< HEAD
import { Configuration } from "@/configuration";
=======
import { IConfiguration } from "@/configuration";
>>>>>>> 1cae9ac7

export interface ILogger {
  log(level: LogLevel, message: any, ...params: any[]): void;
  debug(message: any, ...params: any[]): void;
  verbose(message: any, ...params: any[]): void;
  info(message: any, ...params: any[]): void;
  warn(message: any, ...params: any[]): void;
  error(message: any, ...params: any[]): void;
}

export type LogLevel = "debug" | "verbose" | "info" | "warn" | "error";

interface LoggerContext {
  message: string;
  level: string;
  category: string;
  timestamp: string;
  [SPLAT]: any[];
}

const customMessageFormat = winstonFormat.printf((context: any) => {
  // IMPORTANT: Apply type in next line instead of in param to avoid this error:
  // Argument of type '(context: LoggerContext) => string' is not assignable to parameter of type '(info: TransformableInfo) => string'
  const { timestamp, category, level, message } = context as LoggerContext;
  const messageTokens: string[] = [timestamp, `[${category}]`, `${level}:`, message];
  const splat = context[SPLAT];

  if (splat && splat.length > 0) {
    const splatToken = pipe(splat)
      .pipe((splat) => (splat.length === 1 ? splat[0] : splat))
      .pipe((splat) => JSON.stringify(splat))
      .pipe((json) => `\x1B[35m${json}\x1B[39m`)
      .get();

    messageTokens.push(splatToken);
  }

  return messageTokens.join(" ");
});

const logLevelScores = new Map<LogLevel, number>([
  ["error", 0],
  ["warn", 1],
  ["info", 2],
  ["verbose", 3],
  ["debug", 4],
]);

<<<<<<< HEAD
=======
export type LoggerOptions = {
  category: string;
  configuration: IConfiguration;
  level: LogLevel;
  showCategory: boolean;
  showLevel: boolean;
  showTimestamp: boolean;
};

>>>>>>> 1cae9ac7
export class Logger implements ILogger {
  private readonly logger: WinstonLogger;

  private readonly format = winstonFormat.combine(
    winstonFormat.colorize(), // Gives color to every level
    winstonFormat.timestamp(), // Adds timestamp to metadata
    winstonFormat.padLevels(), // Adds equal padding after level to each message
    winstonFormat.simple(), // Prints in a single line
    customMessageFormat
  );

  private readonly defaultTransport = new winstonTransport.Console();

<<<<<<< HEAD
  constructor(
    private readonly category: string,
    private readonly level: LogLevel,
    private readonly configuration: Configuration
  ) {
    this.logger = createWinstonLogger({
      defaultMeta: { category },
      level,
=======
  constructor(readonly options: LoggerOptions) {
    this.logger = createWinstonLogger({
      defaultMeta: { category: options.category },
      level: options.level,
>>>>>>> 1cae9ac7
      levels: Object.fromEntries(logLevelScores),
      format: this.format,
      transports: [this.defaultTransport],
    });
  }

<<<<<<< HEAD
=======
  private get category(): string {
    return this.options.category;
  }

  private get configuration(): IConfiguration {
    return this.options.configuration;
  }

  private get level(): string {
    return this.options.level;
  }

>>>>>>> 1cae9ac7
  log(method: LogLevel, message: any, ...params: any[]): void {
    this.tryOverrideWithDefaultLevel();
    this.tryOverrideWithOverrideLevel();
    this.logger[method](message, ...params);
    this.resetOriginalLevel();
  }

  debug(message: any, ...params: any[]): void {
    this.log("debug", message, ...params);
  }

  verbose(message: any, ...params: any[]): void {
    this.log("verbose", message, ...params);
  }

  info(message: any, ...params: any[]) {
    this.log("info", message, ...params);
  }

  warn(message: any, ...params: any[]): void {
    this.log("warn", message, ...params);
  }

  error(message: any, ...params: any[]): void {
    this.log("error", message, ...params);
  }

  private tryOverrideWithDefaultLevel() {
    this.logger.level =
      this.configuration.section("logging.minimumLevel.default")?.value<LogLevel>("string") ??
      this.level;
  }

  private tryOverrideWithOverrideLevel() {
<<<<<<< HEAD
    const override = this.configuration.section("logging.minimumLevel.override");

    if (override === null) {
      return;
    }

    this.logger.level = override.section(this.category)?.value<LogLevel>("string") ?? this.level;
=======
    const overrideLevel = this.configuration
      .section("logging.minimumLevel.override")
      ?.section(this.category)
      ?.value<LogLevel>("string");

    if (overrideLevel !== undefined && overrideLevel !== null) {
      this.logger.level = overrideLevel;
    }
>>>>>>> 1cae9ac7
  }

  private resetOriginalLevel() {
    this.logger.level = this.level;
  }
}
<|MERGE_RESOLUTION|>--- conflicted
+++ resolved
@@ -1,180 +1,149 @@
-import {
-  Logger as WinstonLogger,
-  createLogger as createWinstonLogger,
-  format as winstonFormat,
-  transports as winstonTransport,
-} from "winston";
-import { SPLAT } from "triple-beam";
-import { pipe } from "@/system";
-<<<<<<< HEAD
-import { Configuration } from "@/configuration";
-=======
-import { IConfiguration } from "@/configuration";
->>>>>>> 1cae9ac7
-
-export interface ILogger {
-  log(level: LogLevel, message: any, ...params: any[]): void;
-  debug(message: any, ...params: any[]): void;
-  verbose(message: any, ...params: any[]): void;
-  info(message: any, ...params: any[]): void;
-  warn(message: any, ...params: any[]): void;
-  error(message: any, ...params: any[]): void;
-}
-
-export type LogLevel = "debug" | "verbose" | "info" | "warn" | "error";
-
-interface LoggerContext {
-  message: string;
-  level: string;
-  category: string;
-  timestamp: string;
-  [SPLAT]: any[];
-}
-
-const customMessageFormat = winstonFormat.printf((context: any) => {
-  // IMPORTANT: Apply type in next line instead of in param to avoid this error:
-  // Argument of type '(context: LoggerContext) => string' is not assignable to parameter of type '(info: TransformableInfo) => string'
-  const { timestamp, category, level, message } = context as LoggerContext;
-  const messageTokens: string[] = [timestamp, `[${category}]`, `${level}:`, message];
-  const splat = context[SPLAT];
-
-  if (splat && splat.length > 0) {
-    const splatToken = pipe(splat)
-      .pipe((splat) => (splat.length === 1 ? splat[0] : splat))
-      .pipe((splat) => JSON.stringify(splat))
-      .pipe((json) => `\x1B[35m${json}\x1B[39m`)
-      .get();
-
-    messageTokens.push(splatToken);
-  }
-
-  return messageTokens.join(" ");
-});
-
-const logLevelScores = new Map<LogLevel, number>([
-  ["error", 0],
-  ["warn", 1],
-  ["info", 2],
-  ["verbose", 3],
-  ["debug", 4],
-]);
-
-<<<<<<< HEAD
-=======
-export type LoggerOptions = {
-  category: string;
-  configuration: IConfiguration;
-  level: LogLevel;
-  showCategory: boolean;
-  showLevel: boolean;
-  showTimestamp: boolean;
-};
-
->>>>>>> 1cae9ac7
-export class Logger implements ILogger {
-  private readonly logger: WinstonLogger;
-
-  private readonly format = winstonFormat.combine(
-    winstonFormat.colorize(), // Gives color to every level
-    winstonFormat.timestamp(), // Adds timestamp to metadata
-    winstonFormat.padLevels(), // Adds equal padding after level to each message
-    winstonFormat.simple(), // Prints in a single line
-    customMessageFormat
-  );
-
-  private readonly defaultTransport = new winstonTransport.Console();
-
-<<<<<<< HEAD
-  constructor(
-    private readonly category: string,
-    private readonly level: LogLevel,
-    private readonly configuration: Configuration
-  ) {
-    this.logger = createWinstonLogger({
-      defaultMeta: { category },
-      level,
-=======
-  constructor(readonly options: LoggerOptions) {
-    this.logger = createWinstonLogger({
-      defaultMeta: { category: options.category },
-      level: options.level,
->>>>>>> 1cae9ac7
-      levels: Object.fromEntries(logLevelScores),
-      format: this.format,
-      transports: [this.defaultTransport],
-    });
-  }
-
-<<<<<<< HEAD
-=======
-  private get category(): string {
-    return this.options.category;
-  }
-
-  private get configuration(): IConfiguration {
-    return this.options.configuration;
-  }
-
-  private get level(): string {
-    return this.options.level;
-  }
-
->>>>>>> 1cae9ac7
-  log(method: LogLevel, message: any, ...params: any[]): void {
-    this.tryOverrideWithDefaultLevel();
-    this.tryOverrideWithOverrideLevel();
-    this.logger[method](message, ...params);
-    this.resetOriginalLevel();
-  }
-
-  debug(message: any, ...params: any[]): void {
-    this.log("debug", message, ...params);
-  }
-
-  verbose(message: any, ...params: any[]): void {
-    this.log("verbose", message, ...params);
-  }
-
-  info(message: any, ...params: any[]) {
-    this.log("info", message, ...params);
-  }
-
-  warn(message: any, ...params: any[]): void {
-    this.log("warn", message, ...params);
-  }
-
-  error(message: any, ...params: any[]): void {
-    this.log("error", message, ...params);
-  }
-
-  private tryOverrideWithDefaultLevel() {
-    this.logger.level =
-      this.configuration.section("logging.minimumLevel.default")?.value<LogLevel>("string") ??
-      this.level;
-  }
-
-  private tryOverrideWithOverrideLevel() {
-<<<<<<< HEAD
-    const override = this.configuration.section("logging.minimumLevel.override");
-
-    if (override === null) {
-      return;
-    }
-
-    this.logger.level = override.section(this.category)?.value<LogLevel>("string") ?? this.level;
-=======
-    const overrideLevel = this.configuration
-      .section("logging.minimumLevel.override")
-      ?.section(this.category)
-      ?.value<LogLevel>("string");
-
-    if (overrideLevel !== undefined && overrideLevel !== null) {
-      this.logger.level = overrideLevel;
-    }
->>>>>>> 1cae9ac7
-  }
-
-  private resetOriginalLevel() {
-    this.logger.level = this.level;
-  }
-}
+import {
+  Logger as WinstonLogger,
+  createLogger as createWinstonLogger,
+  format as winstonFormat,
+  transports as winstonTransport,
+} from "winston";
+import { SPLAT } from "triple-beam";
+import { pipe } from "@/system";
+import { IConfiguration } from "@/configuration";
+
+export interface ILogger {
+  log(level: LogLevel, message: any, ...params: any[]): void;
+  debug(message: any, ...params: any[]): void;
+  verbose(message: any, ...params: any[]): void;
+  info(message: any, ...params: any[]): void;
+  warn(message: any, ...params: any[]): void;
+  error(message: any, ...params: any[]): void;
+}
+
+export type LogLevel = "debug" | "verbose" | "info" | "warn" | "error";
+
+interface LoggerContext {
+  message: string;
+  level: string;
+  category: string;
+  timestamp: string;
+  [SPLAT]: any[];
+}
+
+const customMessageFormat = winstonFormat.printf((context: any) => {
+  // IMPORTANT: Apply type in next line instead of in param to avoid this error:
+  // Argument of type '(context: LoggerContext) => string' is not assignable to parameter of type '(info: TransformableInfo) => string'
+  const { timestamp, category, level, message } = context as LoggerContext;
+  const messageTokens: string[] = [timestamp, `[${category}]`, `${level}:`, message];
+  const splat = context[SPLAT];
+
+  if (splat && splat.length > 0) {
+    const splatToken = pipe(splat)
+      .pipe((splat) => (splat.length === 1 ? splat[0] : splat))
+      .pipe((splat) => JSON.stringify(splat))
+      .pipe((json) => `\x1B[35m${json}\x1B[39m`)
+      .get();
+
+    messageTokens.push(splatToken);
+  }
+
+  return messageTokens.join(" ");
+});
+
+const logLevelScores = new Map<LogLevel, number>([
+  ["error", 0],
+  ["warn", 1],
+  ["info", 2],
+  ["verbose", 3],
+  ["debug", 4],
+]);
+
+export type LoggerOptions = {
+  category: string;
+  configuration: IConfiguration;
+  level: LogLevel;
+  showCategory: boolean;
+  showLevel: boolean;
+  showTimestamp: boolean;
+};
+
+export class Logger implements ILogger {
+  private readonly logger: WinstonLogger;
+
+  private readonly format = winstonFormat.combine(
+    winstonFormat.colorize(), // Gives color to every level
+    winstonFormat.timestamp(), // Adds timestamp to metadata
+    winstonFormat.padLevels(), // Adds equal padding after level to each message
+    winstonFormat.simple(), // Prints in a single line
+    customMessageFormat
+  );
+
+  private readonly defaultTransport = new winstonTransport.Console();
+
+  constructor(readonly options: LoggerOptions) {
+    this.logger = createWinstonLogger({
+      defaultMeta: { category: options.category },
+      level: options.level,
+      levels: Object.fromEntries(logLevelScores),
+      format: this.format,
+      transports: [this.defaultTransport],
+    });
+  }
+
+  private get category(): string {
+    return this.options.category;
+  }
+
+  private get configuration(): IConfiguration {
+    return this.options.configuration;
+  }
+
+  private get level(): string {
+    return this.options.level;
+  }
+
+  log(method: LogLevel, message: any, ...params: any[]): void {
+    this.tryOverrideWithDefaultLevel();
+    this.tryOverrideWithOverrideLevel();
+    this.logger[method](message, ...params);
+    this.resetOriginalLevel();
+  }
+
+  debug(message: any, ...params: any[]): void {
+    this.log("debug", message, ...params);
+  }
+
+  verbose(message: any, ...params: any[]): void {
+    this.log("verbose", message, ...params);
+  }
+
+  info(message: any, ...params: any[]) {
+    this.log("info", message, ...params);
+  }
+
+  warn(message: any, ...params: any[]): void {
+    this.log("warn", message, ...params);
+  }
+
+  error(message: any, ...params: any[]): void {
+    this.log("error", message, ...params);
+  }
+
+  private tryOverrideWithDefaultLevel() {
+    this.logger.level =
+      this.configuration.section("logging.minimumLevel.default")?.value<LogLevel>("string") ??
+      this.level;
+  }
+
+  private tryOverrideWithOverrideLevel() {
+    const overrideLevel = this.configuration
+      .section("logging.minimumLevel.override")
+      ?.section(this.category)
+      ?.value<LogLevel>("string");
+
+    if (overrideLevel !== undefined && overrideLevel !== null) {
+      this.logger.level = overrideLevel;
+    }
+  }
+
+  private resetOriginalLevel() {
+    this.logger.level = this.level;
+  }
+}