<<<<<<< HEAD
export { ILogger, LogLevel, Logger } from "./Logger";
export { ILoggerFactory, LoggerFactory } from "./LoggerFactory";
export { loggerSetup } from "./loggerSetup";
export { GLOBAL_LOGGER } from "./tokens";
=======
export { ILogger, LogLevel, LoggerOptions } from "./Logger";
export { ILoggerBuilder, LoggerBuilder } from "./LoggerBuilder";
export { LoggerConfiguration, LoggerSetup } from "./LoggerSetupp";
export { LOGGER, LOGGER_BUILDER } from "./tokens";
>>>>>>> 1cae9ac7
<|MERGE_RESOLUTION|>--- conflicted
+++ resolved
@@ -1,11 +1,4 @@
-<<<<<<< HEAD
-export { ILogger, LogLevel, Logger } from "./Logger";
-export { ILoggerFactory, LoggerFactory } from "./LoggerFactory";
-export { loggerSetup } from "./loggerSetup";
-export { GLOBAL_LOGGER } from "./tokens";
-=======
-export { ILogger, LogLevel, LoggerOptions } from "./Logger";
-export { ILoggerBuilder, LoggerBuilder } from "./LoggerBuilder";
-export { LoggerConfiguration, LoggerSetup } from "./LoggerSetupp";
-export { LOGGER, LOGGER_BUILDER } from "./tokens";
->>>>>>> 1cae9ac7
+export { ILogger, LogLevel, LoggerOptions } from "./Logger";
+export { ILoggerBuilder, LoggerBuilder } from "./LoggerBuilder";
+export { LoggerConfiguration, LoggerSetup } from "./LoggerSetupp";
+export { LOGGER, LOGGER_BUILDER } from "./tokens";