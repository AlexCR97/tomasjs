import { merge } from "@/system";
import {
  ConfigurationSection,
  ConfigurationSectionNotFoundError,
  IConfigurationSection,
} from "./ConfigurationSection";
import { ConfigurationValueNotFoundError, ConfigurationValueType } from "./ConfigurationValue";

export interface IConfiguration extends IConfigurationSection {}

export class Configuration implements IConfiguration {
<<<<<<< HEAD
  constructor(private readonly roots: readonly ConfigurationSection[]) {}
=======
  constructor(private readonly roots: readonly IConfigurationSection[]) {}
>>>>>>> 1cae9ac7

  section(path: string): IConfigurationSection | null {
    for (const root of this.roots) {
      const section = root.section(path);

      if (section !== null) {
        return section;
      }
    }

    return null;
  }

  sectionOrThrow(path: string): IConfigurationSection {
    const section = this.section(path);

    if (section === null) {
      throw new ConfigurationSectionNotFoundError(ConfigurationSection.root, path);
    }

    return section;
  }

  value<T>(type: ConfigurationValueType): T | null {
    const rootValues = this.roots.map((root) => root.valueOrThrow<Record<any, any>>(type));
    return merge(rootValues);
  }

  valueOrThrow<T>(type: ConfigurationValueType): T {
    const value = this.value<T>(type);

    if (value === null) {
      throw new ConfigurationValueNotFoundError(ConfigurationSection.root);
    }

    return value;
  }
<<<<<<< HEAD
=======

  static empty(): IConfiguration {
    return new Configuration([]);
  }
>>>>>>> 1cae9ac7
}
<|MERGE_RESOLUTION|>--- conflicted
+++ resolved
@@ -1,61 +1,54 @@
-import { merge } from "@/system";
-import {
-  ConfigurationSection,
-  ConfigurationSectionNotFoundError,
-  IConfigurationSection,
-} from "./ConfigurationSection";
-import { ConfigurationValueNotFoundError, ConfigurationValueType } from "./ConfigurationValue";
-
-export interface IConfiguration extends IConfigurationSection {}
-
-export class Configuration implements IConfiguration {
-<<<<<<< HEAD
-  constructor(private readonly roots: readonly ConfigurationSection[]) {}
-=======
-  constructor(private readonly roots: readonly IConfigurationSection[]) {}
->>>>>>> 1cae9ac7
-
-  section(path: string): IConfigurationSection | null {
-    for (const root of this.roots) {
-      const section = root.section(path);
-
-      if (section !== null) {
-        return section;
-      }
-    }
-
-    return null;
-  }
-
-  sectionOrThrow(path: string): IConfigurationSection {
-    const section = this.section(path);
-
-    if (section === null) {
-      throw new ConfigurationSectionNotFoundError(ConfigurationSection.root, path);
-    }
-
-    return section;
-  }
-
-  value<T>(type: ConfigurationValueType): T | null {
-    const rootValues = this.roots.map((root) => root.valueOrThrow<Record<any, any>>(type));
-    return merge(rootValues);
-  }
-
-  valueOrThrow<T>(type: ConfigurationValueType): T {
-    const value = this.value<T>(type);
-
-    if (value === null) {
-      throw new ConfigurationValueNotFoundError(ConfigurationSection.root);
-    }
-
-    return value;
-  }
-<<<<<<< HEAD
-=======
-
-  static empty(): IConfiguration {
-    return new Configuration([]);
-  }
->>>>>>> 1cae9ac7
-}
+import { merge } from "@/system";
+import {
+  ConfigurationSection,
+  ConfigurationSectionNotFoundError,
+  IConfigurationSection,
+} from "./ConfigurationSection";
+import { ConfigurationValueNotFoundError, ConfigurationValueType } from "./ConfigurationValue";
+
+export interface IConfiguration extends IConfigurationSection {}
+
+export class Configuration implements IConfiguration {
+  constructor(private readonly roots: readonly IConfigurationSection[]) {}
+
+  section(path: string): IConfigurationSection | null {
+    for (const root of this.roots) {
+      const section = root.section(path);
+
+      if (section !== null) {
+        return section;
+      }
+    }
+
+    return null;
+  }
+
+  sectionOrThrow(path: string): IConfigurationSection {
+    const section = this.section(path);
+
+    if (section === null) {
+      throw new ConfigurationSectionNotFoundError(ConfigurationSection.root, path);
+    }
+
+    return section;
+  }
+
+  value<T>(type: ConfigurationValueType): T | null {
+    const rootValues = this.roots.map((root) => root.valueOrThrow<Record<any, any>>(type));
+    return merge(rootValues);
+  }
+
+  valueOrThrow<T>(type: ConfigurationValueType): T {
+    const value = this.value<T>(type);
+
+    if (value === null) {
+      throw new ConfigurationValueNotFoundError(ConfigurationSection.root);
+    }
+
+    return value;
+  }
+
+  static empty(): IConfiguration {
+    return new Configuration([]);
+  }
+}